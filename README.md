# motoko-lib
Motoko general purpose libraries

See documentation here: https://research-ag.github.io/motoko-lib/

## Use this library

vessel.dhall:
```
{
  dependencies = [ "base", "mrr" ],
  compiler = Some "0.8.4"
}
```

package-set.dhall:
```
[ { dependencies = [] : List Text
  , name = "base"
  , repo = "https://github.com/dfinity/motoko-base.git"
  , version = "moc-0.8.4"
  }
, { dependencies = [ "base" ]
  , name = "mrr"
  , repo = "https://github.com/research-ag/motoko-lib"
  , version = "main"
  }
]
```

example.mo
```
import Sha256 "mo:mrr/Sha256";
import Vec "mo:mrr/Vector";

actor {
  let v = Vec.new<Nat8>();

  public query func greet() : async Blob  {
    Sha256.fromIter(#sha256, Vec.vals(v));
  };
};
```

## Library contents
### Vector

Vector with `O(sqrt(n))` memory waste based on paper "Resizable Arrays in Optimal Time and Space" by Brodnik, Carlsson, Demaine, Munro and Sedgewick (1999).

### Sha2

A new optimization of the whole Sha2 family.


#### Comparison

We measured the most commonly used sha256 implementations at between 48k - 52k cycles per chunk and the empty message at around 100k cycles.

### Enumeration

Enumeration of `Blob`s in order they are added, i.e. bidirectional map from `Blob` to number it was added, and inverse.

### Queue

Simple queue implemented as singly linked list.

### Prng

Several pseudo random number generators.


<<<<<<< HEAD
### TokenHandler

Library that allows a canister to detect deposits by individual users into per-user subaccounts on an ICRC1 ledger.
=======
We measured the most commonly used sha256 implementations at between 48k - 52k instructions per chunk and the empty message at around 100k instructions.
>>>>>>> 76e6e2d6

## Unit tests

```
cd test
make
```

Or, run individual tests by `make vector`, `make sha2`, etc.

## Benchmarks

See: https://github.com/research-ag/canister-profiling

## Docs

In project folder:
```
cd docs
make
cd ..
mkdocs serve
```

To deploy to `github.io`
```
mkdocs gh-deploy
```<|MERGE_RESOLUTION|>--- conflicted
+++ resolved
@@ -54,7 +54,7 @@
 
 #### Comparison
 
-We measured the most commonly used sha256 implementations at between 48k - 52k cycles per chunk and the empty message at around 100k cycles.
+We measured the most commonly used sha256 implementations at between 48k - 52k instructions per chunk and the empty message at around 100k instructions.
 
 ### Enumeration
 
@@ -69,13 +69,9 @@
 Several pseudo random number generators.
 
 
-<<<<<<< HEAD
 ### TokenHandler
 
 Library that allows a canister to detect deposits by individual users into per-user subaccounts on an ICRC1 ledger.
-=======
-We measured the most commonly used sha256 implementations at between 48k - 52k instructions per chunk and the empty message at around 100k instructions.
->>>>>>> 76e6e2d6
 
 ## Unit tests
 
