--- conflicted
+++ resolved
@@ -67,13 +67,8 @@
     };
 
     /** deduct amount from P’s usable balance. Return false if the balance is insufficient. */
-<<<<<<< HEAD
-    public func debit(p: Principal, amount: Nat): Bool {
+    public func debit(p : Principal, amount : Nat) : Bool {
       let ?info = tree.get(p) else return false;
-=======
-    public func debit(p : Principal, amount : Nat) : Bool {
-      let info = getOrCreateTrackingInfo(p);
->>>>>>> 1d2642e3
       if (info.deposit_balance + info.credit_balance < amount) {
         return false;
       };
@@ -90,11 +85,7 @@
     };
 
     /** query the usable balance */
-<<<<<<< HEAD
-    public func balance(p: Principal): Nat {
-=======
-    public func balance(p : Principal) : Int {
->>>>>>> 1d2642e3
+    public func balance(p : Principal) : Nat {
       let ?item = tree.get(p) else return 0;
       let balance = item.deposit_balance + item.credit_balance;
       if (balance >= 0) {
