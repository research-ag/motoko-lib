MOC=$(shell vessel bin)/moc
VESSEL_PKGS=$(shell vessel sources)

all: vector sha2 enumeration queue

vector:
	$(MOC) $(VESSEL_PKGS) -wasi-system-api vector.mo && wasmtime vector.wasm

sha2:
	$(MOC) $(VESSEL_PKGS) -wasi-system-api sha2.mo && wasmtime sha2.wasm

enumeration:
<<<<<<< HEAD
	$(MOC) $(VESSEL_PKGS) -wasi-system-api enumeration.mo && wasmtime enumeration.wasm

queue:
	$(MOC) $(VESSEL_PKGS) -wasi-system-api queue.mo && wasmtime queue.wasm
=======
	$(MOC) $(VESSEL_PKGS) -wasi-system-api enumeration.mo && wasmtime enumeration.wasm
>>>>>>> 5d73f2f2
<|MERGE_RESOLUTION|>--- conflicted
+++ resolved
@@ -10,11 +10,7 @@
 	$(MOC) $(VESSEL_PKGS) -wasi-system-api sha2.mo && wasmtime sha2.wasm
 
 enumeration:
-<<<<<<< HEAD
 	$(MOC) $(VESSEL_PKGS) -wasi-system-api enumeration.mo && wasmtime enumeration.wasm
 
 queue:
-	$(MOC) $(VESSEL_PKGS) -wasi-system-api queue.mo && wasmtime queue.wasm
-=======
-	$(MOC) $(VESSEL_PKGS) -wasi-system-api enumeration.mo && wasmtime enumeration.wasm
->>>>>>> 5d73f2f2
+	$(MOC) $(VESSEL_PKGS) -wasi-system-api queue.mo && wasmtime queue.wasm