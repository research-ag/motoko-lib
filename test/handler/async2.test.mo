import Principal "mo:base/Principal";
import { print } "mo:base/Debug";
import TokenHandler "../../src/TokenHandler";
import ICRC1 "../../src/TokenHandler/ICRC1";
import Mock "mock";

let ledger = object {
  public let fee_ = Mock.Method<Nat>();
  public let balance_ = Mock.Method<Nat>();
  public let transfer_ = Mock.Method<ICRC1.TransferResult>();
  public shared func fee() : async Nat {
<<<<<<< HEAD
    let r = fee_.pop();
    await* r.run();
    r.response();
  };
  public shared func balance_of(_ : ICRC1.Account) : async Nat {
    let r = balance_.pop();
    await* r.run();
    r.response();
  };
  public shared func transfer(_ : ICRC1.TransferArgs) : async ICRC1.TransferResult {
    let r = transfer_.pop();
    await* r.run();
    r.response();
  };
  public func isEmpty() : Bool {
    fee_.isEmpty() and balance_.isEmpty() and transfer_.isEmpty();
=======
    let r = fee_.pop(); await* r.run(); r.response();
  };
  public shared func balance_of(_ : ICRC1.Account) : async Nat {
    let r = balance_.pop(); await* r.run(); r.response();
  };
  public shared func transfer(_ : ICRC1.TransferArgs) : async ICRC1.TransferResult {
    let r = transfer_.pop(); await* r.run(); r.response();
>>>>>>> 2fb1101a
  };
};

let anon_p = Principal.fromBlob("");
let handler = TokenHandler.TokenHandler(ledger, anon_p, 1000, 0);

var journalCtr = 0;
func inc(n : Nat) : Bool {
  journalCtr += n;
  journalCtr == handler.state().journalLength;
};

module Debug {
  public func state(handler : TokenHandler.TokenHandler) {
    print(
      debug_show handler.state()
    );
  };
  public func journal(handler : TokenHandler.TokenHandler, ctr : Nat) {
    print(
      debug_show (
        handler.queryJournal(?ctr)
      )
    );
  };
};

// stage a response
<<<<<<< HEAD
let (release, state) = ledger.fee_.stage(?5);
// trigger call
let fut1 = async { await* handler.fetchFee() };
// wait for call to arrive
while (state() == #staged) await async {};
// trigger second call
assert (await* handler.fetchFee()) == null;
// release response
release();
assert (await fut1) == ?5;
assert inc(3); // #minimumUpdated, #minimumWithdrawalUpdated, #feeUpdated
=======
let release1 = ledger.fee_.stage(?5).0;
// stage a second response
let release2 = ledger.fee_.stage(?10).0;
// trigger call
let fut1 = async { await* handler.fetchFee() };
// trigger second call
let fut2 = async { await* handler.fetchFee() };

// release second response first
release2();
assert (await fut2) == 10;
assert inc(1); // #feeUpdate

// release first response second
release1();
assert (await fut1) == 5;
assert inc(1); // #feeUpdate
>>>>>>> 2fb1101a

let user1 = Principal.fromBlob("1");
func assert_state(x : (Nat, Nat, Nat)) {
  let s = handler.state();
  assert s.balance.deposited == x.0;
  assert s.balance.consolidated == x.1;
  assert s.users.queued == x.2;
};

do {
  // make sure no staged responses are left from previous tests
  assert ledger.isEmpty();
  // stage a response and release it immediately
<<<<<<< HEAD
  ledger.balance_.stage(?20).0 ();
  assert (await* handler.notify(user1)) == ?(20, 15); // (deposit, credit)
  assert inc(2); // #credited, #newDeposit
  assert_state(20, 0, 1);
  ledger.transfer_.stage(null).0 (); // error response
  await* handler.trigger();
  assert inc(3); // #consolidationError, #debited, #credited
  assert_state(20, 0, 1);
  ledger.transfer_.stage(?(#Ok 0)).0 ();
=======
  ledger.balance_.stage(?20).0();
  assert (await* handler.notify(user1)) == ?(20, 15); // (deposit, credit)
  assert inc(2); // #credited, #newDeposit
  assert_state(20, 0, 1);
  ledger.transfer_.stage(null).0(); // error response
  await* handler.trigger();
  assert inc(3); // #consolidationError, #debited, #credited
  assert_state(20, 0, 1);
  ledger.transfer_.stage(?(#Ok 0)).0();
>>>>>>> 2fb1101a
  await* handler.trigger();
  assert inc(1); // #credited
  assert_state(0, 15, 0);
};

do {
  print("new test: withdrawal error");
<<<<<<< HEAD
  // make sure no staged responses are left from previous tests
  assert ledger.isEmpty();
=======
  assert ledger.transfer_.isEmpty();
>>>>>>> 2fb1101a
  // fresh handler
  let handler = TokenHandler.TokenHandler(ledger, anon_p, 1000, 0);
  var journalCtr = 0;
  func inc(n : Nat) : Nat { journalCtr += n; journalCtr };
  // giver user1 credit and put funds into the consolidated balance
<<<<<<< HEAD
  ledger.balance_.stage(?20).0 ();
  ledger.transfer_.stage(?(#Ok 0)).0 ();
=======
  ledger.balance_.stage(?20).0();
  ledger.transfer_.stage(?(#Ok 0)).0();
>>>>>>> 2fb1101a
  assert (await* handler.notify(user1)) == ?(20, 20); // (deposit, credit)
  assert handler.journalLength() == inc(2); // #credited, #newDeposit
  await* handler.trigger();
  assert handler.journalLength() == inc(1); // #consolidated
  // stage a response
  let (release, state) = ledger.transfer_.stage(?(#Err(#BadFee { expected_fee = 10 })));
  assert handler.fee() == 0;
  // start withdrawal and move it to background task
  var has_started = false;
<<<<<<< HEAD
  let fut = async {
    has_started := true;
    await* handler.withdraw({ owner = user1; subaccount = null }, 10);
=======
  let fut = async { 
    has_started := true;
    await* handler.withdraw({ owner = user1; subaccount = null}, 10); 
>>>>>>> 2fb1101a
  };
  // we wait for background task to start
  // this can also be done with a single await async {} statement
  // the loop seems more robust but is normally not necessary
<<<<<<< HEAD
  while (not has_started) { await async {} };
=======
  while (not has_started) { await async {} }; 
>>>>>>> 2fb1101a
  // now the withdraw call has executed until its first commit point
  // let's verify
  assert handler.state().flow.withdrawn == 10;
  // also the call to the mock ledger method has been made
  assert state() == #running;
  // now everything is halted until we release the response
  release();
  // we wait for loop to finish until the response is ready
<<<<<<< HEAD
  while (state() == #running) { await async {} };
=======
  while (state() == #running) { await async {} }; 
>>>>>>> 2fb1101a
  assert state() == #ready;
  // the ledger has an async interface (not async*)
  // hence one more wait is required before the caller resumes the continuation
  // this cannot be done in a different way
  // there is nothing specific that we can wait for in a while loop
  await async {};
  // now the continuation in the withdraw call has executed
  // let's verify
  assert handler.fee() == 10; // #BadFee has been processed
  // because of the #TooLowQuantity error there is no further commit point
<<<<<<< HEAD
  // the continuation runs to the end of the withdraw function
  // let's verify
  assert handler.state().flow.withdrawn == 0;
  assert handler.journalLength() == inc(4); // feeUpdated, depositMinimumUpdated, withdrawalMinimumUpdated, withdrawalError
=======
  // the continuation runs to the end of the withdraw function 
  // let's verify
  assert handler.state().flow.withdrawn == 0;
  assert handler.journalLength() == inc(2); // feeUpdated, withdrawalError
>>>>>>> 2fb1101a
  // we do not have to await fut anymore, but we can:
  assert (await fut) == #err(#TooLowQuantity);
};

do {
  print("new test: successful withdrawal");
<<<<<<< HEAD
  // make sure no staged responses are left from previous tests
  assert ledger.isEmpty();
=======
  assert ledger.transfer_.isEmpty();
>>>>>>> 2fb1101a
  // fresh handler
  let handler = TokenHandler.TokenHandler(ledger, anon_p, 1000, 0);
  var journalCtr = 0;
  func inc(n : Nat) : Nat { journalCtr += n; journalCtr };
  // give user1 20 credits
  handler.credit(user1, 20);
  assert handler.journalLength() == inc(1); // #credited
  // stage two responses
  let (release, state) = ledger.transfer_.stage(?(#Err(#BadFee { expected_fee = 10 })));
  let (release2, state2) = ledger.transfer_.stage(?(#Ok 0));
  assert handler.fee() == 0;
  // start withdrawal and move it to background task
<<<<<<< HEAD
  let fut = async {
    await* handler.withdraw({ owner = user1; subaccount = null }, 11);
  };
  // we wait for the response to be processed
  release();
  while (state() != #ready) { await async {} };
=======
  let fut = async { 
    await* handler.withdraw({ owner = user1; subaccount = null}, 11); 
  };
  // we wait for the response to be processed
  release();
  while (state() != #ready) { await async {} }; 
>>>>>>> 2fb1101a
  await async {};
  // now the continuation in the withdraw call has executed to the second commit point
  // let's verify
  assert handler.fee() == 10; // #BadFee has been processed
<<<<<<< HEAD
  assert handler.journalLength() == inc(3); // feeUpdated, depositMinimumUpdated, withdrawalMinimumUpdated
  // now everything is halted until we release the second response
  // we wait for the second response to be processed
  release2();
  while (state2() != #ready) { await async {} };
  await async {};
  // now the second contination has executed and withdraw has run to the end
  // let's verify
  assert handler.journalLength() == inc(1); // #withdraw
  // we do not have to await fut anymore, but we can:
  assert (await fut) == #ok(0, 1);
=======
  assert handler.journalLength() == inc(1); // feeUpdated
  // now everything is halted until we release the second response
  // we wait for the second response to be processed
  release2();
  while (state2() != #ready) { await async {} }; 
  await async {};
  // now the second contination has executed and withdraw has run to the end
  // let's verify
  assert handler.journalLength() == inc(1); // #withdraw 
  // we do not have to await fut anymore, but we can:
  assert (await fut) == #ok (0,1);
>>>>>>> 2fb1101a
};<|MERGE_RESOLUTION|>--- conflicted
+++ resolved
@@ -9,24 +9,6 @@
   public let balance_ = Mock.Method<Nat>();
   public let transfer_ = Mock.Method<ICRC1.TransferResult>();
   public shared func fee() : async Nat {
-<<<<<<< HEAD
-    let r = fee_.pop();
-    await* r.run();
-    r.response();
-  };
-  public shared func balance_of(_ : ICRC1.Account) : async Nat {
-    let r = balance_.pop();
-    await* r.run();
-    r.response();
-  };
-  public shared func transfer(_ : ICRC1.TransferArgs) : async ICRC1.TransferResult {
-    let r = transfer_.pop();
-    await* r.run();
-    r.response();
-  };
-  public func isEmpty() : Bool {
-    fee_.isEmpty() and balance_.isEmpty() and transfer_.isEmpty();
-=======
     let r = fee_.pop(); await* r.run(); r.response();
   };
   public shared func balance_of(_ : ICRC1.Account) : async Nat {
@@ -34,7 +16,9 @@
   };
   public shared func transfer(_ : ICRC1.TransferArgs) : async ICRC1.TransferResult {
     let r = transfer_.pop(); await* r.run(); r.response();
->>>>>>> 2fb1101a
+  };
+  public func isEmpty() : Bool {
+    fee_.isEmpty() and balance_.isEmpty() and transfer_.isEmpty();
   };
 };
 
@@ -63,7 +47,6 @@
 };
 
 // stage a response
-<<<<<<< HEAD
 let (release, state) = ledger.fee_.stage(?5);
 // trigger call
 let fut1 = async { await* handler.fetchFee() };
@@ -75,25 +58,6 @@
 release();
 assert (await fut1) == ?5;
 assert inc(3); // #minimumUpdated, #minimumWithdrawalUpdated, #feeUpdated
-=======
-let release1 = ledger.fee_.stage(?5).0;
-// stage a second response
-let release2 = ledger.fee_.stage(?10).0;
-// trigger call
-let fut1 = async { await* handler.fetchFee() };
-// trigger second call
-let fut2 = async { await* handler.fetchFee() };
-
-// release second response first
-release2();
-assert (await fut2) == 10;
-assert inc(1); // #feeUpdate
-
-// release first response second
-release1();
-assert (await fut1) == 5;
-assert inc(1); // #feeUpdate
->>>>>>> 2fb1101a
 
 let user1 = Principal.fromBlob("1");
 func assert_state(x : (Nat, Nat, Nat)) {
@@ -107,7 +71,6 @@
   // make sure no staged responses are left from previous tests
   assert ledger.isEmpty();
   // stage a response and release it immediately
-<<<<<<< HEAD
   ledger.balance_.stage(?20).0 ();
   assert (await* handler.notify(user1)) == ?(20, 15); // (deposit, credit)
   assert inc(2); // #credited, #newDeposit
@@ -117,17 +80,6 @@
   assert inc(3); // #consolidationError, #debited, #credited
   assert_state(20, 0, 1);
   ledger.transfer_.stage(?(#Ok 0)).0 ();
-=======
-  ledger.balance_.stage(?20).0();
-  assert (await* handler.notify(user1)) == ?(20, 15); // (deposit, credit)
-  assert inc(2); // #credited, #newDeposit
-  assert_state(20, 0, 1);
-  ledger.transfer_.stage(null).0(); // error response
-  await* handler.trigger();
-  assert inc(3); // #consolidationError, #debited, #credited
-  assert_state(20, 0, 1);
-  ledger.transfer_.stage(?(#Ok 0)).0();
->>>>>>> 2fb1101a
   await* handler.trigger();
   assert inc(1); // #credited
   assert_state(0, 15, 0);
@@ -135,24 +87,15 @@
 
 do {
   print("new test: withdrawal error");
-<<<<<<< HEAD
   // make sure no staged responses are left from previous tests
   assert ledger.isEmpty();
-=======
-  assert ledger.transfer_.isEmpty();
->>>>>>> 2fb1101a
   // fresh handler
   let handler = TokenHandler.TokenHandler(ledger, anon_p, 1000, 0);
   var journalCtr = 0;
   func inc(n : Nat) : Nat { journalCtr += n; journalCtr };
   // giver user1 credit and put funds into the consolidated balance
-<<<<<<< HEAD
   ledger.balance_.stage(?20).0 ();
   ledger.transfer_.stage(?(#Ok 0)).0 ();
-=======
-  ledger.balance_.stage(?20).0();
-  ledger.transfer_.stage(?(#Ok 0)).0();
->>>>>>> 2fb1101a
   assert (await* handler.notify(user1)) == ?(20, 20); // (deposit, credit)
   assert handler.journalLength() == inc(2); // #credited, #newDeposit
   await* handler.trigger();
@@ -162,24 +105,14 @@
   assert handler.fee() == 0;
   // start withdrawal and move it to background task
   var has_started = false;
-<<<<<<< HEAD
   let fut = async {
     has_started := true;
     await* handler.withdraw({ owner = user1; subaccount = null }, 10);
-=======
-  let fut = async { 
-    has_started := true;
-    await* handler.withdraw({ owner = user1; subaccount = null}, 10); 
->>>>>>> 2fb1101a
   };
   // we wait for background task to start
   // this can also be done with a single await async {} statement
   // the loop seems more robust but is normally not necessary
-<<<<<<< HEAD
   while (not has_started) { await async {} };
-=======
-  while (not has_started) { await async {} }; 
->>>>>>> 2fb1101a
   // now the withdraw call has executed until its first commit point
   // let's verify
   assert handler.state().flow.withdrawn == 10;
@@ -188,11 +121,7 @@
   // now everything is halted until we release the response
   release();
   // we wait for loop to finish until the response is ready
-<<<<<<< HEAD
   while (state() == #running) { await async {} };
-=======
-  while (state() == #running) { await async {} }; 
->>>>>>> 2fb1101a
   assert state() == #ready;
   // the ledger has an async interface (not async*)
   // hence one more wait is required before the caller resumes the continuation
@@ -203,29 +132,18 @@
   // let's verify
   assert handler.fee() == 10; // #BadFee has been processed
   // because of the #TooLowQuantity error there is no further commit point
-<<<<<<< HEAD
   // the continuation runs to the end of the withdraw function
   // let's verify
   assert handler.state().flow.withdrawn == 0;
   assert handler.journalLength() == inc(4); // feeUpdated, depositMinimumUpdated, withdrawalMinimumUpdated, withdrawalError
-=======
-  // the continuation runs to the end of the withdraw function 
-  // let's verify
-  assert handler.state().flow.withdrawn == 0;
-  assert handler.journalLength() == inc(2); // feeUpdated, withdrawalError
->>>>>>> 2fb1101a
   // we do not have to await fut anymore, but we can:
   assert (await fut) == #err(#TooLowQuantity);
 };
 
 do {
   print("new test: successful withdrawal");
-<<<<<<< HEAD
   // make sure no staged responses are left from previous tests
   assert ledger.isEmpty();
-=======
-  assert ledger.transfer_.isEmpty();
->>>>>>> 2fb1101a
   // fresh handler
   let handler = TokenHandler.TokenHandler(ledger, anon_p, 1000, 0);
   var journalCtr = 0;
@@ -238,26 +156,16 @@
   let (release2, state2) = ledger.transfer_.stage(?(#Ok 0));
   assert handler.fee() == 0;
   // start withdrawal and move it to background task
-<<<<<<< HEAD
   let fut = async {
     await* handler.withdraw({ owner = user1; subaccount = null }, 11);
   };
   // we wait for the response to be processed
   release();
   while (state() != #ready) { await async {} };
-=======
-  let fut = async { 
-    await* handler.withdraw({ owner = user1; subaccount = null}, 11); 
-  };
-  // we wait for the response to be processed
-  release();
-  while (state() != #ready) { await async {} }; 
->>>>>>> 2fb1101a
   await async {};
   // now the continuation in the withdraw call has executed to the second commit point
   // let's verify
   assert handler.fee() == 10; // #BadFee has been processed
-<<<<<<< HEAD
   assert handler.journalLength() == inc(3); // feeUpdated, depositMinimumUpdated, withdrawalMinimumUpdated
   // now everything is halted until we release the second response
   // we wait for the second response to be processed
@@ -269,17 +177,4 @@
   assert handler.journalLength() == inc(1); // #withdraw
   // we do not have to await fut anymore, but we can:
   assert (await fut) == #ok(0, 1);
-=======
-  assert handler.journalLength() == inc(1); // feeUpdated
-  // now everything is halted until we release the second response
-  // we wait for the second response to be processed
-  release2();
-  while (state2() != #ready) { await async {} }; 
-  await async {};
-  // now the second contination has executed and withdraw has run to the end
-  // let's verify
-  assert handler.journalLength() == inc(1); // #withdraw 
-  // we do not have to await fut anymore, but we can:
-  assert (await fut) == #ok (0,1);
->>>>>>> 2fb1101a
 };