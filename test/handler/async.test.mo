import Principal "mo:base/Principal";
import { print } "mo:base/Debug";

import TokenHandler "../../src/TokenHandler";
import { MockLedger } "mock_ledger";

let ledger = await MockLedger();
let anon_p = Principal.fromBlob("");
let handler = TokenHandler.TokenHandler(Principal.fromActor(ledger), anon_p, 1000, 0);

let user1 = Principal.fromBlob("1");
let account = { owner = Principal.fromBlob("1"); subaccount = null };

func assert_state(x : (Nat, Nat, Nat)) {
  assert handler.depositedFunds() == x.0;
  assert handler.consolidatedFunds() == x.1;
  assert handler.depositsNumber() == x.2;
};

module Debug {
  public func state() {
    print(
      debug_show (
        handler.depositedFunds(),
        handler.consolidatedFunds(),
        handler.depositsNumber(),
      )
    );
  };
<<<<<<< HEAD
  public func journal() {
    print(
      debug_show (
        handler.queryJournal(?0)
=======
  public func journal(ctr : Nat) {
    print(
      debug_show (
        handler.queryJournal(?ctr)
>>>>>>> f95fdb40
      )
    );
  };
};

var journalCtr = 0;
func inc(n : Nat) : Nat { journalCtr += n; journalCtr };

// init state
assert handler.fee() == 0;
assert handler.journalLength() == 0;

// update fee first time
await ledger.set_fee(5);
ignore await* handler.updateFee();
assert handler.fee() == 5;
assert handler.journalLength() == inc(1); // #feeUpdated

// notify with 0 balance
assert (await* handler.notify(user1)) == ?(0, 0);
assert_state(0, 0, 0);
assert handler.journalLength() == inc(0);
print("tree lookups = " # debug_show handler.lookups());

// notify with balance <= fee
await ledger.set_balance(5);
assert (await* handler.notify(user1)) == ?(0, 0);
assert_state(0, 0, 0);
assert handler.journalLength() == inc(0);
print("tree lookups = " # debug_show handler.lookups());

// notify with balance > fee
await ledger.set_balance(6);
assert (await* handler.notify(user1)) == ?(6, 1); // deposit = 6, credit = 1
assert_state(6, 0, 1);
assert handler.journalLength() == inc(2); // #newDeposit, #credited
print("tree lookups = " # debug_show handler.lookups());

// increase fee while item still in queue (trigger did not run yet)
await ledger.set_fee(6);
ignore await* handler.updateFee();
assert_state(0, 0, 0); // recalculation after fee update
assert handler.journalLength() == inc(2); // #feeUpdated, #debited
print("tree lookups = " # debug_show handler.lookups());

// increase deposit again
await ledger.set_balance(7);
assert (await* handler.notify(user1)) == ?(7, 1); // deposit = 7, credit = 1
assert_state(7, 0, 1);
assert handler.journalLength() == inc(2); // #newDeposit, #credited
print("tree lookups = " # debug_show handler.lookups());

// increase fee while notify is underway (and item still in queue)
// scenario 1: old_fee < previous = latest <= new_fee
// this means no new deposit has happened (latest = previous)
<<<<<<< HEAD
await ledger.lock_balance();
let f1 = async { await* handler.notify(user1) }; // would return ?(0,1) at old fee
await ledger.set_fee(10);
assert_state(7, 0, 1); // state from before
ignore await* handler.updateFee();
assert handler.journalLength() == inc(2); // #feeUpdated, #debited
assert_state(0, 0, 0); // state changed
await ledger.release_balance(); // let notify return
assert (await f1) == ?(0, 0); // deposit <= new fee
assert_state(0, 0, 0); // state has not changed
assert handler.journalLength() == inc(0);
=======
await ledger.lock_balance("increase fee while notify is underway (and item still in queue) - scenario 1");
let f1 = async { await* handler.notify(user1) }; // would return ?(0,1) at old fee
await ledger.set_fee(10);
ignore await* handler.updateFee();
assert handler.journalLength() == inc(1); // #feeUpdated, not #debited because user1 is locked
assert_state(7, 0, 1); // state still unchanged
await ledger.release_balance(); // let notify return
assert (await f1) == ?(0, 0); // deposit <= new fee
assert_state(0, 0, 0); // state has changed
assert handler.journalLength() == inc(1); // #debited
>>>>>>> f95fdb40
print("tree lookups = " # debug_show handler.lookups());

// increase deposit again
await ledger.set_balance(15);
assert (await* handler.notify(user1)) == ?(15, 5); // deposit = 15, credit = 5
assert_state(15, 0, 1);
assert handler.journalLength() == inc(2); // #newDeposit, #credited
print("tree lookups = " # debug_show handler.lookups());

// increase fee while notify is underway (and item still in queue)
// scenario 2: old_fee < previous <= new_fee < latest
await ledger.set_balance(20);
<<<<<<< HEAD
await ledger.lock_balance();
let f2 = async { await* handler.notify(user1) }; // would return ?(5,10) at old fee
await ledger.set_fee(15);
assert_state(15, 0, 1); // state from before
ignore await* handler.updateFee();
assert handler.journalLength() == inc(2); // #feeUpdated, #debited
assert_state(0, 0, 0); // state changed
await ledger.release_balance(); // let notify return
assert (await f2) == ?(20, 5); // credit = latest - new_fee
assert_state(20, 0, 1); // state should have changed
assert handler.journalLength() == inc(2); // #newDeposit, #credited
print("tree lookups = " # debug_show handler.lookups());

// call multiple notify() simultaneously
await ledger.lock_balance();
let arr = [async { await* handler.notify(user1) }, async { await* handler.notify(user1) }, async { await* handler.notify(user1) }];
await ledger.release_balance(); // let notify return
assert (await arr[0]) == ?(0, 5); // first notify() should return state
assert (await arr[1]) == null; // should return null
assert (await arr[2]) == null; // should return null
=======
await ledger.lock_balance("increase fee while notify is underway (and item still in queue) - scenario 2");
let f2 = async { await* handler.notify(user1) }; // would return ?(5,10) at old fee
await ledger.set_fee(15);
ignore await* handler.updateFee();
assert handler.journalLength() == inc(1); // #feeUpdated, not #debited because user1 is locked
assert_state(15, 0, 1); // state still unchanged
await ledger.release_balance(); // let notify return
assert (await f2) == ?(20, 5); // credit = latest - new_fee
assert_state(20, 0, 1); // state should have changed
assert handler.journalLength() == inc(3); // #debited (recalculation), #newDeposit, #credited
print("tree lookups = " # debug_show handler.lookups());

// call multiple notify() simultaneously
// only the first should return state, the rest should not be executed
await ledger.lock_balance("call multiple notify() simultaneously");
let arr = [async { await* handler.notify(user1) }, async { await* handler.notify(user1) }, async { await* handler.notify(user1) }];
assert (await arr[1]) == null; // should return null
assert (await arr[2]) == null; // should return null
await ledger.release_balance(); // let notify return
assert (await arr[0]) == ?(0, 5); // first notify() should return state
>>>>>>> f95fdb40
assert_state(20, 0, 1); // state unchanged because deposit has not changed
assert handler.journalLength() == inc(0);
print("tree lookups = " # debug_show handler.lookups());

// only 1 consolidation process can be triggered for same user at same time
<<<<<<< HEAD
var transfer_count = await ledger.transfer_count();
let f3 = async { await* handler.trigger() };
let f4 = async { await* handler.trigger() };
=======
// consolidation with deposit > fee should be successful
var transfer_count = await ledger.transfer_count();
let f3 = async { await* handler.trigger(); await ledger.set_balance(0) };
let f4 = async { await* handler.trigger(); await ledger.set_balance(0) };
>>>>>>> f95fdb40
await f3;
await f4;
assert ((await ledger.transfer_count())) == transfer_count + 1; // only 1 transfer call has been made
assert_state(0, 5, 0); // consolidation successful
assert handler.journalLength() == inc(1); // #consolidated
<<<<<<< HEAD
print("tree lookups = " # debug_show handler.lookups());

// increase fee while deposit is being consolidated
// scenario 1: old_fee < deposit < new_fee
=======
assert handler.info(user1).credit == 5; // credit unchanged
print("tree lookups = " # debug_show handler.lookups());

// increase fee while deposit is being consolidated (implicitly)
// scenario 1: old_fee < deposit <= new_fee
>>>>>>> f95fdb40
// consolidation should fail and deposit should be reset
await ledger.set_balance(20);
assert (await* handler.notify(user1)) == ?(20, 10); // deposit = 20, credit = 10
assert handler.journalLength() == inc(2); // #credited, #newDeposit
assert_state(20, 5, 1);
<<<<<<< HEAD
await ledger.lock_transfer();
let f5 = async { await* handler.trigger() };
await ledger.set_fee(25);
await ledger.set_response(#Err(#BadFee { expected_fee = 25 }));
await ledger.release_transfer(); // let transfer return
await f5;
assert_state(0, 5, 0); // consolidation failed
assert handler.journalLength() == inc(3); // #consolidationError, #debited, #feeUpdated
print("tree lookups = " # debug_show handler.lookups());

// increase fee while deposit is being consolidated
// scenario 2: old_fee < new_fee < deposit
// consolidation should fail and deposit should be adjusted with new fee
await ledger.set_balance(35);
assert (await* handler.notify(user1)) == ?(35, 15); // deposit = 35, credit = 15
assert handler.journalLength() == inc(2); // #credited, #newDeposit
assert_state(35, 5, 1);
await ledger.lock_transfer();
let f6 = async { await* handler.trigger() };
await ledger.set_fee(26);
await ledger.set_response(#Err(#BadFee { expected_fee = 26 }));
=======
await ledger.lock_transfer("increase fee while deposit is being consolidated (implicitly) - scenario 1");
let f5 = async { await* handler.trigger(); await ledger.set_balance(0) };
await ledger.set_fee(20);
await ledger.set_response([#Err(#BadFee { expected_fee = 20 })]);
await ledger.release_transfer(); // let transfer return
await f5;
assert_state(0, 5, 0); // consolidation failed with deposit reset
assert handler.journalLength() == inc(3); // #consolidationError, #debited, #feeUpdated
assert handler.info(user1).credit == 5; // credit has been corrected after consolidation
print("tree lookups = " # debug_show handler.lookups());

// increase fee while deposit is being consolidated (implicitly)
// scenario 2: old_fee < new_fee < deposit
// consolidation should fail and deposit should be adjusted with new fee
await ledger.set_balance(35);
assert (await* handler.notify(user1)) == ?(35, 20); // deposit = 35, credit = 20
assert handler.journalLength() == inc(2); // #credited, #newDeposit
assert_state(35, 5, 1);
await ledger.lock_transfer("increase fee while deposit is being consolidated (implicitly) - scenario 2");
let f6 = async { await* handler.trigger(); await ledger.set_balance(0) };
await ledger.set_fee(26);
await ledger.set_response([#Err(#BadFee { expected_fee = 26 })]);
>>>>>>> f95fdb40
await ledger.release_transfer(); // let transfer return
await f6;
assert_state(35, 5, 1); // consolidation failed with updated deposit scheduled
assert handler.journalLength() == inc(4); // #consolidationError, #debited, #feeUpdated, #credited
<<<<<<< HEAD
assert (await* handler.notify(user1)) == ?(0, 14); // credit corrected after consolidation
assert handler.journalLength() == inc(0);
=======
assert handler.info(user1).credit == 14; // credit has been corrected after consolidation
print("tree lookups = " # debug_show handler.lookups());

// trigger consolidation again
await ledger.set_response([#Ok 42]);
await* handler.trigger();
await ledger.set_balance(0);
assert_state(0, 14, 0); // consolidation successful
assert handler.journalLength() == inc(1); // #consolidated
print("tree lookups = " # debug_show handler.lookups());

// withdraw (fee < amount < consolidated_funds)
// should be successful
await ledger.set_fee(1);
ignore await* handler.updateFee();
assert handler.journalLength() == inc(1); // #feeUpdated
await ledger.set_response([#Ok 42]);
assert (await* handler.withdraw(account, 5)) == #ok(42, 4);
assert handler.journalLength() == inc(1); // #withdraw
ignore handler.debitStrict(user1, 5);
assert_state(0, 9, 0);
assert handler.journalLength() == inc(1); // #debited

// withdraw (amount <= fee_)
transfer_count := await ledger.transfer_count();
await ledger.set_response([#Ok 42]); // transfer call should not be executed anyway
assert (await* handler.withdraw(account, 1)) == #err(#TooLowQuantity);
assert (await ledger.transfer_count()) == transfer_count; // no transfer call
assert_state(0, 9, 0); // state unchanged
assert handler.journalLength() == inc(1); // #withdrawError

// withdraw (consolidated_funds < amount - fee)
await ledger.set_response([#Err(#InsufficientFunds({ balance = 9 }))]);
assert (await* handler.withdraw(account, 15)) == #err(#InsufficientFunds({ balance = 9 }));
assert_state(0, 9, 0); // state unchanged
assert handler.journalLength() == inc(1); // #withdrawError

// increase fee while withdraw is being consolidated
// scenario 1: old_fee < new_fee < amount
// withdraw should fail and then retry successfully, fee should be updated
await ledger.lock_transfer("increase fee while withdraw is being consolidated");
transfer_count := await ledger.transfer_count();
let fn7 = async { await* handler.withdraw(account, 4) };
await ledger.set_fee(2);
await ledger.set_response([#Err(#BadFee { expected_fee = 2 }), #Ok 42]);
await ledger.release_transfer(); // let transfer return
assert (await fn7) == #ok(42, 2);
assert (await ledger.transfer_count()) == transfer_count + 2;
assert handler.journalLength() == inc(2); // #feeUpdated, #withdraw
ignore handler.debitStrict(user1, 4);
assert_state(0, 5, 0); // state has changed
assert handler.journalLength() == inc(1); // #debited

// increase fee while withdraw is being consolidated
// scenario 2: old_fee < amount <= new_fee
// withdraw should fail and then retry with failure, fee should be updated
// the second call should be avoided with comparison amount and fee
await ledger.lock_transfer("increase fee while withdraw is being consolidated");
transfer_count := await ledger.transfer_count();
let fn8 = async { await* handler.withdraw(account, 4) };
await ledger.set_fee(4);
await ledger.set_response([#Err(#BadFee { expected_fee = 4 }), #Ok 42]); // the second call should not be executed
await ledger.release_transfer(); // let transfer return
assert (await fn8) == #err(#TooLowQuantity);
assert (await ledger.transfer_count()) == transfer_count + 1; // the second transfer call is avoided
assert_state(0, 5, 0); // state unchanged
assert handler.journalLength() == inc(2); // #feeUpdated, #withdrawalError

// increase fee while deposit is being consolidated (explicitly)
// scenario 1: old_fee < deposit <= new_fee
// consolidation should fail and deposit should be reset
await ledger.set_balance(10);
assert (await* handler.notify(user1)) == ?(10, 11); // deposit = 10, credit = 11
assert handler.journalLength() == inc(2); // #credited, #newDeposit
assert_state(10, 5, 1);
await ledger.lock_transfer("increase fee while deposit is being consolidated (explicitly) - scenario 1");
let f9 = async { await* handler.trigger(); await ledger.set_balance(0) };
await ledger.set_fee(100);
ignore await* handler.updateFee();
assert handler.journalLength() == inc(1); // #feeUpdated
await ledger.set_response([#Err(#BadFee { expected_fee = 100 })]);
await ledger.release_transfer(); // let transfer return
await f9;
assert_state(0, 5, 0); // consolidation failed with deposit reset
assert handler.journalLength() == inc(2); // #consolidationError, #debited
assert handler.info(user1).credit == 5; // credit has been corrected
print("tree lookups = " # debug_show handler.lookups());

// increase fee while deposit is being consolidated (explicitly)
// scenario 2: old_fee < new_fee < deposit
// consolidation should fail and deposit should be adjusted with new fee
await ledger.set_fee(5);
ignore await* handler.updateFee();
assert handler.journalLength() == inc(1); // #feeUpdated
await ledger.set_balance(10);
assert (await* handler.notify(user1)) == ?(10, 10); // deposit = 35, credit = 20
assert handler.journalLength() == inc(2); // #credited, #newDeposit
assert_state(10, 5, 1);
await ledger.lock_transfer("increase fee while deposit is being consolidated (explicitly) - scenario 2");
let f10 = async { await* handler.trigger(); await ledger.set_balance(0) };
await ledger.set_fee(6);
ignore await* handler.updateFee();
assert handler.journalLength() == inc(1); // #feeUpdated
await ledger.set_response([#Err(#BadFee { expected_fee = 6 })]);
await ledger.release_transfer(); // let transfer return
await f10;
assert_state(10, 5, 1); // consolidation failed with updated deposit scheduled
assert handler.journalLength() == inc(3); // #consolidationError, #debited, #credited
assert handler.info(user1).credit == 9; // credit has been corrected
>>>>>>> f95fdb40
print("tree lookups = " # debug_show handler.lookups());<|MERGE_RESOLUTION|>--- conflicted
+++ resolved
@@ -27,17 +27,10 @@
       )
     );
   };
-<<<<<<< HEAD
-  public func journal() {
-    print(
-      debug_show (
-        handler.queryJournal(?0)
-=======
   public func journal(ctr : Nat) {
     print(
       debug_show (
         handler.queryJournal(?ctr)
->>>>>>> f95fdb40
       )
     );
   };
@@ -93,30 +86,21 @@
 // increase fee while notify is underway (and item still in queue)
 // scenario 1: old_fee < previous = latest <= new_fee
 // this means no new deposit has happened (latest = previous)
-<<<<<<< HEAD
-await ledger.lock_balance();
-let f1 = async { await* handler.notify(user1) }; // would return ?(0,1) at old fee
-await ledger.set_fee(10);
-assert_state(7, 0, 1); // state from before
-ignore await* handler.updateFee();
-assert handler.journalLength() == inc(2); // #feeUpdated, #debited
-assert_state(0, 0, 0); // state changed
-await ledger.release_balance(); // let notify return
-assert (await f1) == ?(0, 0); // deposit <= new fee
-assert_state(0, 0, 0); // state has not changed
-assert handler.journalLength() == inc(0);
-=======
 await ledger.lock_balance("increase fee while notify is underway (and item still in queue) - scenario 1");
 let f1 = async { await* handler.notify(user1) }; // would return ?(0,1) at old fee
 await ledger.set_fee(10);
-ignore await* handler.updateFee();
-assert handler.journalLength() == inc(1); // #feeUpdated, not #debited because user1 is locked
-assert_state(7, 0, 1); // state still unchanged
+// TODO
+assert_state(7, 0, 1); // state from before
+ignore await* handler.updateFee();
+assert handler.journalLength() == inc(2); // #feeUpdated, #debited
+//assert handler.journalLength() == inc(1); // #feeUpdated, not #debited because user1 is locked
+assert_state(0, 0, 0); // state changed
+//assert_state(7, 0, 1); // state still unchanged
 await ledger.release_balance(); // let notify return
 assert (await f1) == ?(0, 0); // deposit <= new fee
 assert_state(0, 0, 0); // state has changed
-assert handler.journalLength() == inc(1); // #debited
->>>>>>> f95fdb40
+assert handler.journalLength() == inc(0);
+//assert handler.journalLength() == inc(1); // #debited
 print("tree lookups = " # debug_show handler.lookups());
 
 // increase deposit again
@@ -129,8 +113,7 @@
 // increase fee while notify is underway (and item still in queue)
 // scenario 2: old_fee < previous <= new_fee < latest
 await ledger.set_balance(20);
-<<<<<<< HEAD
-await ledger.lock_balance();
+await ledger.lock_balance("increase fee while notify is underway (and item still in queue) - scenario 2");
 let f2 = async { await* handler.notify(user1) }; // would return ?(5,10) at old fee
 await ledger.set_fee(15);
 assert_state(15, 0, 1); // state from before
@@ -141,26 +124,6 @@
 assert (await f2) == ?(20, 5); // credit = latest - new_fee
 assert_state(20, 0, 1); // state should have changed
 assert handler.journalLength() == inc(2); // #newDeposit, #credited
-print("tree lookups = " # debug_show handler.lookups());
-
-// call multiple notify() simultaneously
-await ledger.lock_balance();
-let arr = [async { await* handler.notify(user1) }, async { await* handler.notify(user1) }, async { await* handler.notify(user1) }];
-await ledger.release_balance(); // let notify return
-assert (await arr[0]) == ?(0, 5); // first notify() should return state
-assert (await arr[1]) == null; // should return null
-assert (await arr[2]) == null; // should return null
-=======
-await ledger.lock_balance("increase fee while notify is underway (and item still in queue) - scenario 2");
-let f2 = async { await* handler.notify(user1) }; // would return ?(5,10) at old fee
-await ledger.set_fee(15);
-ignore await* handler.updateFee();
-assert handler.journalLength() == inc(1); // #feeUpdated, not #debited because user1 is locked
-assert_state(15, 0, 1); // state still unchanged
-await ledger.release_balance(); // let notify return
-assert (await f2) == ?(20, 5); // credit = latest - new_fee
-assert_state(20, 0, 1); // state should have changed
-assert handler.journalLength() == inc(3); // #debited (recalculation), #newDeposit, #credited
 print("tree lookups = " # debug_show handler.lookups());
 
 // call multiple notify() simultaneously
@@ -171,67 +134,31 @@
 assert (await arr[2]) == null; // should return null
 await ledger.release_balance(); // let notify return
 assert (await arr[0]) == ?(0, 5); // first notify() should return state
->>>>>>> f95fdb40
 assert_state(20, 0, 1); // state unchanged because deposit has not changed
 assert handler.journalLength() == inc(0);
 print("tree lookups = " # debug_show handler.lookups());
 
 // only 1 consolidation process can be triggered for same user at same time
-<<<<<<< HEAD
-var transfer_count = await ledger.transfer_count();
-let f3 = async { await* handler.trigger() };
-let f4 = async { await* handler.trigger() };
-=======
 // consolidation with deposit > fee should be successful
 var transfer_count = await ledger.transfer_count();
 let f3 = async { await* handler.trigger(); await ledger.set_balance(0) };
 let f4 = async { await* handler.trigger(); await ledger.set_balance(0) };
->>>>>>> f95fdb40
 await f3;
 await f4;
 assert ((await ledger.transfer_count())) == transfer_count + 1; // only 1 transfer call has been made
 assert_state(0, 5, 0); // consolidation successful
 assert handler.journalLength() == inc(1); // #consolidated
-<<<<<<< HEAD
-print("tree lookups = " # debug_show handler.lookups());
-
-// increase fee while deposit is being consolidated
-// scenario 1: old_fee < deposit < new_fee
-=======
 assert handler.info(user1).credit == 5; // credit unchanged
 print("tree lookups = " # debug_show handler.lookups());
 
 // increase fee while deposit is being consolidated (implicitly)
 // scenario 1: old_fee < deposit <= new_fee
->>>>>>> f95fdb40
 // consolidation should fail and deposit should be reset
 await ledger.set_balance(20);
 assert (await* handler.notify(user1)) == ?(20, 10); // deposit = 20, credit = 10
 assert handler.journalLength() == inc(2); // #credited, #newDeposit
 assert_state(20, 5, 1);
-<<<<<<< HEAD
-await ledger.lock_transfer();
-let f5 = async { await* handler.trigger() };
-await ledger.set_fee(25);
-await ledger.set_response(#Err(#BadFee { expected_fee = 25 }));
-await ledger.release_transfer(); // let transfer return
-await f5;
-assert_state(0, 5, 0); // consolidation failed
-assert handler.journalLength() == inc(3); // #consolidationError, #debited, #feeUpdated
-print("tree lookups = " # debug_show handler.lookups());
-
-// increase fee while deposit is being consolidated
-// scenario 2: old_fee < new_fee < deposit
-// consolidation should fail and deposit should be adjusted with new fee
-await ledger.set_balance(35);
-assert (await* handler.notify(user1)) == ?(35, 15); // deposit = 35, credit = 15
-assert handler.journalLength() == inc(2); // #credited, #newDeposit
-assert_state(35, 5, 1);
-await ledger.lock_transfer();
-let f6 = async { await* handler.trigger() };
-await ledger.set_fee(26);
-await ledger.set_response(#Err(#BadFee { expected_fee = 26 }));
-=======
+await ledger.lock_transfer("increase fee while deposit is being consolidated (implicitly) - scenario 1");
 await ledger.lock_transfer("increase fee while deposit is being consolidated (implicitly) - scenario 1");
 let f5 = async { await* handler.trigger(); await ledger.set_balance(0) };
 await ledger.set_fee(20);
@@ -254,15 +181,10 @@
 let f6 = async { await* handler.trigger(); await ledger.set_balance(0) };
 await ledger.set_fee(26);
 await ledger.set_response([#Err(#BadFee { expected_fee = 26 })]);
->>>>>>> f95fdb40
 await ledger.release_transfer(); // let transfer return
 await f6;
 assert_state(35, 5, 1); // consolidation failed with updated deposit scheduled
 assert handler.journalLength() == inc(4); // #consolidationError, #debited, #feeUpdated, #credited
-<<<<<<< HEAD
-assert (await* handler.notify(user1)) == ?(0, 14); // credit corrected after consolidation
-assert handler.journalLength() == inc(0);
-=======
 assert handler.info(user1).credit == 14; // credit has been corrected after consolidation
 print("tree lookups = " # debug_show handler.lookups());
 
@@ -372,5 +294,4 @@
 assert_state(10, 5, 1); // consolidation failed with updated deposit scheduled
 assert handler.journalLength() == inc(3); // #consolidationError, #debited, #credited
 assert handler.info(user1).credit == 9; // credit has been corrected
->>>>>>> f95fdb40
 print("tree lookups = " # debug_show handler.lookups());