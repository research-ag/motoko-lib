--- conflicted
+++ resolved
@@ -33,12 +33,8 @@
     pos += 8;
   };
 };
-<<<<<<< HEAD
-let trie = StableTrie.StableTrie(8, 4, 4, key_size, 0);
-=======
 
-let trie = StableTrie.StableTrie(pointer_size, k, key_size, 0);
->>>>>>> a1069a76
+let trie = StableTrie.StableTrie(pointer_size, k, k, key_size, 0);
 
 let max = 4096;
 var n1 = max;
@@ -61,10 +57,11 @@
 };
 
 Debug.print("children number: " # debug_show k);
+Debug.print("pointer size: " # debug_show pointer_size);
 Debug.print("keys: " # debug_show (max * max));
 Debug.print("size: " # debug_show trie.size());
 Debug.print("bytes per key: " # debug_show (trie.size() / (max * max)));
-let (leafs, nodes) = (trie.leafs(), trie.nodes());
+let (leafs, nodes) = (trie.leafCount(), trie.nodeCount());
 Debug.print("leafs (=keys): " # debug_show leafs);
 Debug.print("nodes: " # debug_show nodes);
 Debug.print("nodes per leaf: " # debug_show (Float.fromInt(nodes) / Float.fromInt(leafs)));
